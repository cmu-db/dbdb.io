from django.contrib import admin
from systems.models import OperatingSystem, ProgrammingLanguage, License, Publication, SuggestedSystem, \
    System, SystemVersion, Feature, FeatureOption
from bibtexparser.bparser import BibTexParser


class OperatingSystemAdmin(admin.ModelAdmin):
    """Manages how operating systems are displayed
    on the django administration page"""
    empty_value_display = 'unknown'
    list_display = ('name', 'website', 'slug',)
    fieldsets = [
        (None, {'fields': ['name', 'website']}),
    ]


class ProgrammingLanguageAdmin(admin.ModelAdmin):
    """Manages how programming languages are displayed
    on the django administration page"""
    empty_value_display = 'unknown'
    list_display = ('name', 'website', 'slug',)
    fieldsets = [
        (None, {'fields': ['name', 'website']}),
    ]


class LicenseAdmin(admin.ModelAdmin):
    """Manages how licenses are displayed
    on the django administration page"""
    empty_value_display = 'unknown'
    list_display = ('name', 'website',)


class PublicationAdmin(admin.ModelAdmin):
    """Manages how publications are displayed
    on the django administration page"""
    list_display = ('title', 'authors', 'year',)
    fieldsets = [
        (None, {'fields': ['bibtex', 'link']}),
        ("Parsed Info", {'fields': ['title', 'authors', ]}),
    ]
    readonly_fields = ('title', 'authors')

    def save_model(self, request, obj, form, change):
        bp = BibTexParser(obj.bibtex)
        bibtex = bp.get_entry_list()[0]
        obj.title = bibtex['title'].title()
        obj.authors = bibtex['author'].title()
        obj.year = bibtex['year']
        obj.save()


class SuggestedSystemAdmin(admin.ModelAdmin):
    """Manages how suggested systems are displayed
    on the django administration page"""
    empty_value_display = 'unknown'
    list_display = ('name', 'email', 'approved',)


class SystemAdmin(admin.ModelAdmin):
    """Manages how system articles are displayed
    on the django administration page"""
    empty_value_display = 'unknown'
    list_display = ('name', 'created', 'current_version',)
    search_fields = ('name', )
    list_filter = ['created', 'name']
<<<<<<< HEAD
=======


class FeatureOptionInline(admin.TabularInline):
    """Manages how many feature options can be selected for a system version
    on the django administration page"""
    model = SystemVersionFeatureOption
    can_delete = False
    extra = 15  # 15 slots for choosing feature options
>>>>>>> d4e7e4d8


class SystemVersionAdmin(admin.ModelAdmin):
    """Manages how system versions are displayed
    on the django administration page"""
    empty_value_display = 'unknown'
    list_display = ('name', 'version_number', 'created')
    search_fields = ('name', )
    list_filter = ['created', 'name']
<<<<<<< HEAD
    fieldsets = [
        (None, {'fields': ['system', 'creator', 'version_message']}),
        ('Metadata', {'fields': ['description', 'history', 'website', 'tech_docs',
                                 'developer', 'written_in', 'supported_languages',
                                 'oses', 'publications', 'project_type', 'start_year',
                                 'end_year', 'derived_from', 'licenses', 'logo_orig',
                                 'logo_thumb']}),
        ('Features', {'fields': ['support_systemarchitecture', 'options_systemarchitecture', 'description_systemarchitecture',
                                 'support_datamodel', 'options_datamodel', 'description_datamodel',
                                 'support_storagemodel', 'options_storagemodel', 'description_storagemodel',
                                 'support_queryinterface', 'options_queryinterface', 'description_queryinterface',
                                 'support_storagearchitecture', 'options_storagearchitecture', 'description_storagearchitecture',
                                 'support_concurrencycontrol', 'options_concurrencycontrol', 'description_concurrencycontrol',
                                 'support_isolationlevels', 'options_isolationlevels', 'description_isolationlevels',
                                 'support_indexes', 'options_indexes', 'description_indexes',
                                 'support_foreignkeys', 'options_foreignkeys', 'description_foreignkeys',
                                 'support_logging', 'options_logging', 'description_logging',
                                 'support_checkpoints', 'options_checkpoints', 'description_checkpoints',
                                 'support_views', 'options_views', 'description_views',
                                 'support_queryexecution', 'options_queryexecution', 'description_queryexecution',
                                 'support_storedprocedures', 'options_storedprocedures', 'description_storedprocedures',
                                 'support_joins', 'options_joins', 'description_joins',
                                 'support_querycompilation', 'options_querycompilation', 'description_querycompilation',
                                 'support_accessmethods', 'options_accessmethods', 'description_accessmethods']})
=======
    inlines = (FeatureOptionInline,)
    fieldsets = [
        (None, {'fields': ['system', 'creator', 'version_message']}),
        ('Metadata', {'fields': ['description', 'history', 'website', 'tech_docs',
                                 'developer', 'written_in', 'support_languages',
                                 'oses', 'publications', 'project_type', 'start_year',
                                 'end_year', 'derived_from', 'licenses', 'logo_orig',
                                 'logo_thumb']}),
        ('Features', {'fields': ['support_systemarchitecture', 'description_systemarchitecture',
                                 'support_datamodel', 'description_datamodel',
                                 'support_storagemodel', 'description_storagemodel',
                                 'support_queryinterface', 'description_queryinterface',
                                 'support_storagearchitecture', 'description_storagearchitecture',
                                 'support_concurrencycontrol', 'description_concurrencycontrol',
                                 'support_isolationlevels', 'description_isolationlevels',
                                 'support_indexes', 'description_indexes',
                                 'support_foreignkeys', 'description_foreignkeys',
                                 'support_logging', 'description_logging',
                                 'support_checkpoints', 'description_checkpoints',
                                 'support_views', 'description_views',
                                 'support_queryexecution', 'description_queryexecution',
                                 'support_storedprocedures', 'description_storedprocedures',
                                 'support_joins', 'description_joins',
                                 'support_querycompilation', 'description_querycompilation',
                                 'support_accessmethods', 'description_accessmethods']})
>>>>>>> d4e7e4d8
    ]


class FeatureAdmin(admin.ModelAdmin):
    """Manages how features are displayed
    on the django administration page"""
    empty_value_display = 'unknown'
    list_display = ('label', 'multivalued')
    list_filter = ['label']


class FeatureOptionAdmin(admin.ModelAdmin):
    """Manages how feature options are displayed
    on the django administration page"""
    empty_value_display = 'unknown'
    list_display = ('feature', 'value',)
    list_filter = ['feature']

<<<<<<< HEAD
## CLASS
=======

class SystemVersionFeatureOptionAdmin(admin.ModelAdmin):
    """Manages how feature options are displayed
    on the django administration page"""
    empty_value_display = 'unknown'
    list_display = ('system_version', 'feature_option',)
    list_filter = ['system_version', 'feature_option']

# CLASS
>>>>>>> d4e7e4d8
# Register your models here.
admin.site.register(OperatingSystem, OperatingSystemAdmin)
admin.site.register(ProgrammingLanguage, ProgrammingLanguageAdmin)
admin.site.register(License, LicenseAdmin)
admin.site.register(Publication, PublicationAdmin)
admin.site.register(SuggestedSystem, SuggestedSystemAdmin)
admin.site.register(System, SystemAdmin)
admin.site.register(SystemVersion, SystemVersionAdmin)
admin.site.register(Feature, FeatureAdmin)
admin.site.register(FeatureOption, FeatureOptionAdmin)<|MERGE_RESOLUTION|>--- conflicted
+++ resolved
@@ -64,17 +64,6 @@
     list_display = ('name', 'created', 'current_version',)
     search_fields = ('name', )
     list_filter = ['created', 'name']
-<<<<<<< HEAD
-=======
-
-
-class FeatureOptionInline(admin.TabularInline):
-    """Manages how many feature options can be selected for a system version
-    on the django administration page"""
-    model = SystemVersionFeatureOption
-    can_delete = False
-    extra = 15  # 15 slots for choosing feature options
->>>>>>> d4e7e4d8
 
 
 class SystemVersionAdmin(admin.ModelAdmin):
@@ -84,7 +73,6 @@
     list_display = ('name', 'version_number', 'created')
     search_fields = ('name', )
     list_filter = ['created', 'name']
-<<<<<<< HEAD
     fieldsets = [
         (None, {'fields': ['system', 'creator', 'version_message']}),
         ('Metadata', {'fields': ['description', 'history', 'website', 'tech_docs',
@@ -109,33 +97,6 @@
                                  'support_joins', 'options_joins', 'description_joins',
                                  'support_querycompilation', 'options_querycompilation', 'description_querycompilation',
                                  'support_accessmethods', 'options_accessmethods', 'description_accessmethods']})
-=======
-    inlines = (FeatureOptionInline,)
-    fieldsets = [
-        (None, {'fields': ['system', 'creator', 'version_message']}),
-        ('Metadata', {'fields': ['description', 'history', 'website', 'tech_docs',
-                                 'developer', 'written_in', 'support_languages',
-                                 'oses', 'publications', 'project_type', 'start_year',
-                                 'end_year', 'derived_from', 'licenses', 'logo_orig',
-                                 'logo_thumb']}),
-        ('Features', {'fields': ['support_systemarchitecture', 'description_systemarchitecture',
-                                 'support_datamodel', 'description_datamodel',
-                                 'support_storagemodel', 'description_storagemodel',
-                                 'support_queryinterface', 'description_queryinterface',
-                                 'support_storagearchitecture', 'description_storagearchitecture',
-                                 'support_concurrencycontrol', 'description_concurrencycontrol',
-                                 'support_isolationlevels', 'description_isolationlevels',
-                                 'support_indexes', 'description_indexes',
-                                 'support_foreignkeys', 'description_foreignkeys',
-                                 'support_logging', 'description_logging',
-                                 'support_checkpoints', 'description_checkpoints',
-                                 'support_views', 'description_views',
-                                 'support_queryexecution', 'description_queryexecution',
-                                 'support_storedprocedures', 'description_storedprocedures',
-                                 'support_joins', 'description_joins',
-                                 'support_querycompilation', 'description_querycompilation',
-                                 'support_accessmethods', 'description_accessmethods']})
->>>>>>> d4e7e4d8
     ]
 
 
@@ -154,19 +115,8 @@
     list_display = ('feature', 'value',)
     list_filter = ['feature']
 
-<<<<<<< HEAD
 ## CLASS
-=======
 
-class SystemVersionFeatureOptionAdmin(admin.ModelAdmin):
-    """Manages how feature options are displayed
-    on the django administration page"""
-    empty_value_display = 'unknown'
-    list_display = ('system_version', 'feature_option',)
-    list_filter = ['system_version', 'feature_option']
-
-# CLASS
->>>>>>> d4e7e4d8
 # Register your models here.
 admin.site.register(OperatingSystem, OperatingSystemAdmin)
 admin.site.register(ProgrammingLanguage, ProgrammingLanguageAdmin)
