<<<<<<< HEAD
import tempfile
# django imports
from django.test import TestCase, override_settings
=======
# stdlib imports
from pprint import pprint
import tempfile
# django imports
>>>>>>> bcc8055b
from django.contrib.auth import get_user
from django.core import management
from django.test import Client
from django.test import TestCase
from django.test import override_settings
from django.urls import reverse
# third-party imports
from haystack.query import SearchQuerySet
from pyquery import PyQuery as pq
import environ
import haystack
import xapian
# local imports
from .models import Feature
from .models import System
from .models import SystemVisit
from .views import CounterView


# ==============================================
# HAYSTACK CONFIG
# ==============================================

root = environ.Path(__file__) - 2

HAYSTACK_XAPIAN_FLAGS = (
    xapian.QueryParser.FLAG_PHRASE |
    xapian.QueryParser.FLAG_BOOLEAN |
    xapian.QueryParser.FLAG_LOVEHATE |
    xapian.QueryParser.FLAG_WILDCARD |
    xapian.QueryParser.FLAG_PURE_NOT |
    xapian.QueryParser.FLAG_PARTIAL
)

TEST_INDEX = {
    'default': {
        'ENGINE': 'xapian_backend.XapianEngine',
        'PATH': tempfile.mkdtemp(),
        #'PATH': root.path('data/xapian')(),
        'FLAGS': HAYSTACK_XAPIAN_FLAGS,
    },
}

@override_settings(HAYSTACK_CONNECTIONS=TEST_INDEX)
@override_settings(CACHES={
    'default': {
        'BACKEND': 'django.core.cache.backends.dummy.DummyCache'
    }
})
class BaseTestCase(TestCase):

    def setUp(self):
        haystack.connections.reload('default')
        management.call_command('rebuild_index', interactive=False, verbosity=0)
        super(BaseTestCase, self).setUp()

    def tearDown(self):
        management.call_command('clear_index', interactive=False, verbosity=0)
# CLASS

# ==============================================
# SearchTestCase
# ==============================================
class SearchTestCase(BaseTestCase):

    fixtures = [
        'adminuser.json',
        'testuser.json',
        'core_base.json',
        'core_system.json'
    ]

<<<<<<< HEAD
    #def test_can_access_search_page(self):
        #response = self.client.get(reverse('search'))
        #self.assertRedirects(response, reverse('home'))
        #return

=======
>>>>>>> bcc8055b
    def test_haystack_contents(self):
        """Make sure we are setting up haystack correctly."""
        sqs = SearchQuerySet()
        num_results = len(sqs)
        self.assertEquals(num_results, 2)

        expected = ["SQLite", "XXX"]
        for i in range(num_results):
            res = sqs[i]
            self.assertTrue(res.name in expected)
        return

    def test_search_no_parameters(self):
        query = {'q': 'sql'}
        response = self.client.get(reverse('browse'))
        self.assertContains(response, 'SQLite', html=True)
        return

    def test_search_valid_parameters(self):
        query = {'q': 'sql'}
        response = self.client.get(reverse('browse'), data=query)

        self.assertContains(response, 'Found 1 database', html=False)
<<<<<<< HEAD
        self.assertContains(response, 'SQLite', html=True)
        # self.assertContains(response, '<p class="card-text">Nice description</p>', html=True)
=======
        self.assertContains(response, 'SQLite', html=False)
>>>>>>> bcc8055b
        return

    def test_search_invalid_parameters(self):
        query = {'q': 'dock'}
        response = self.client.get(reverse('browse'), data=query)
<<<<<<< HEAD
=======

>>>>>>> bcc8055b
        self.assertContains(response, 'No databases found', html=False)
        return

    pass

# ==============================================
# AutoCompleteTestCase
# ==============================================
class AutoCompleteTestCase(BaseTestCase):

    fixtures = [
        'adminuser.json',
        'testuser.json',
        'core_base.json',
        'core_system.json'
    ]

    def test_autocom_valid_parameters(self):
        target = "SQLite"
        for i in range(1, len(target)):
            query = {'q': target[:i+1]}

            response = self.client.get(reverse('search_autocomplete'), data=query)

            self.assertContains(response, 'SQLite', html=False)
        return

    def test_autocom_invalid_parameters(self):
        query = {'q': "YYY"}
        response = self.client.get(reverse('search_autocomplete'), data=query)

        self.assertEquals(len(response.json()), 0)
        return

    def test_autocom_no_parameters(self):
        response = self.client.get(reverse('search_autocomplete'))
        self.assertEquals(len(response.json()), 0)
        return
    pass

# ==============================================
# SystemViewTestCase
# ==============================================
class SystemViewTestCase(BaseTestCase):

    fixtures = [
        'adminuser.json',
        'testuser.json',
        'core_base.json',
        'core_system.json'
    ]

    def test_counter(self):
        target = "SQLite"

        system = System.objects.get(name=target)
<<<<<<< HEAD

=======
>>>>>>> bcc8055b
        orig_visits = SystemVisit.objects.filter(system=system).count()

        data = {"token": CounterView.build_token('system', pk=system.id)}
        response = self.client.post(reverse('counter'), data)
        result = response.json();
        self.assertTrue("status" in result)
        self.assertEquals(result["status"], "ok")

        # Check that we got added a SystemVisit
        new_visits = SystemVisit.objects.filter(system=system).count()
        self.assertEquals(new_visits, orig_visits+1)

<<<<<<< HEAD
        return

=======
        return

    def test_bot_block(self):
        target = "SQLite"
        system = System.objects.get(name=target)
        orig_count = system.view_count

        c = Client(HTTP_USER_AGENT='(KHTML, like Gecko; compatible; Googlebot/2.1)')

        data = {"token": CounterView.build_token('system', pk=system.id)}
        response = c.post(reverse('counter'), data)
        result = response.json();
        self.assertTrue("status" in result)
        self.assertEquals(result["status"], "bot")

        # Make sure count is the same
        system = System.objects.get(name=target)
        new_count = system.view_count
        self.assertEquals(new_count, orig_count)
        return


>>>>>>> bcc8055b
    pass

# ==============================================
# AdvancedSearchTestCase
# ==============================================
class AdvancedSearchTestCase(BaseTestCase):

    fixtures = [
        'adminuser.json',
        'testuser.json',
        'core_base.json',
        'core_system.json'
    ]

    def test_can_access_browse(self):
        response = self.client.get(reverse('browse'))
        self.assertEquals(response.status_code, 200)
        return

    def test_inputs_quantity(self):
        quantity = Feature.objects.count()
        response = self.client.get(reverse('browse'))
        d = pq(response.content)
        filtergroups = d('div.filter-group')
        # Add two for the year filtergroups
        # Add nine for country, OS, project type, PL, inspired, derived, embedded compatiable, licenses

        self.assertEquals(quantity + 2 + 9, len(filtergroups))
        return

    def test_search_with_insuficient_data(self):
        data = {
            'feature1': ['option1'],
        }
        response = self.client.get(reverse('browse'), data=data)

        self.assertContains(response, 'No databases found')
        return

    def test_search_with_suficient_data(self):
        data = {
            'feature1': ['option3'],
        }
        response = self.client.get(reverse('browse'), data=data)
        self.assertContains(response, 'SQLite', html=True)
        return

    def test_search_with_extra_data(self):
        data = {
            'feature1': ['option2', 'option3'],
        }
        response = self.client.get(reverse('browse'), data=data)
        self.assertContains(response, 'SQLite', html=True)
        return

    def test_search_with_combined_fields(self):
        data = {
            'feature1': ['option3'],
            'feature2': ['option-high'],
        }
        response = self.client.get(reverse('browse'), data=data)
        self.assertContains(response, '<h5>SQLite</h5>', html=True)

        data = {
            'feature1': ['option3'],
            'feature2': ['option-low']
        }
        response = self.client.get(reverse('browse'), data=data)
        self.assertContains(response, '<h5>SQLite</h5>', html=True)

        data = {
            'feature1': ['option3'],
            'feature2': ['option-high', 'option-low']
        }
        response = self.client.get(reverse('browse'), data=data)
        self.assertContains(response, 'SQLite', html=True)

        data = {
            'feature1': ['option1'],
            'feature2': ['option-low']
        }
        response = self.client.get(reverse('browse'), data=data)
        self.assertContains(response, 'No databases found')
        return

    pass

# ==============================================
# CreateDatabaseTestCase
# ==============================================
class CreateDatabaseTestCase(BaseTestCase):

    fixtures = [
        'adminuser.json',
        'testuser.json',
        'core_base.json'
    ]

    def test_cant_access_not_authenticated(self):
        response = self.client.get(reverse('create_database'))
        self.assertEquals(response.status_code, 302)
        return

    def test_cant_access_not_superuser(self):
        self.client.login(username='testuser', password='testpassword')
        response = self.client.get(reverse('create_database'))
        self.assertEquals(response.status_code, 404)
        self.client.logout()
        return

    def test_can_access_as_superuser(self):
        self.client.login(username='admin', password='testpassword')
        response = self.client.get(reverse('create_database'))
        self.assertEquals(response.status_code, 200)
        self.client.logout()
        return

    def test_can_create_database(self):
        self.client.login(username='admin', password='testpassword')
        data = {
            'name': 'TestDB',
            'url': 'http://example.com',
            'developer': 'Developer X',
            'tech_docs': 'http://example.com',
            'project_types': [1],
            'start_year': 2010,
            'end_year': 2020,
            'start_year_citations': '',
            'end_year_citations': '',
            'description': 'Simple test database',
            'description_citations': '',
            'history': 'The history of test db.',
            'history_citations': '',
            'logo': '',
            'licenses': [1],
            'oses': [1, 2],

            'action': 'save',
            'comment': '',
        }
        response = self.client.post(reverse('create_database'), data=data)
        self.assertRedirects(response, reverse('system', kwargs={'slug': 'testdb'}))
        return

    pass

# ==============================================
# HomeTestCase
# ==============================================
class HomeTestCase(BaseTestCase):

    fixtures = [
        'adminuser.json',
        'testuser.json',
    ]

    def test_can_access_home(self):
        response = self.client.get(reverse('home'))
        self.assertEquals(response.status_code, 200)
        return

    def test_buttons_hiden_when_not_authenticated(self):
        response = self.client.get(reverse('home'))
        self.assertNotContains(
            response,
            '<a class="nav-link btn btn-outline-secondary" href="/create-db/">Create Database</a>',
        )
        return

    def test_buttons_hiden_when_not_superuser(self):
        self.client.login(username='testuser', password='testpassword')
        response = self.client.get(reverse('home'))
        self.assertNotContains(
            response,
            '<a class="nav-link btn btn-outline-secondary" href="/create-db/">Create Database</a>',
        )
        self.client.logout()
        return

    def test_buttons_shows_when_superuser(self):
        self.client.login(username='admin', password='testpassword')
        # Load stats insead of home so that we don't get a cached
        # result. Yes we try to override settings of the cache
        # up aove to disable it but it doesn't work
        response = self.client.get(reverse('stats'))
        self.assertContains(
            response,
            'href="/create"',
        )
        self.client.logout()
        return
    pass

# ==============================================
# LoginTestCase
# ==============================================
class LoginTestCase(BaseTestCase):

    fixtures = ['testuser.json']

    def test_login_page_available(self):
        response = self.client.get(reverse('login'))
        self.assertEquals(response.status_code, 200)
        return

    def test_can_login_with_right_data(self):
        data = {
            'username': 'testuser',
            'password': 'testpassword'
        }
        response = self.client.post(reverse('login'), data=data)
        self.assertRedirects(response, '/')
        user = get_user(self.client)
        self.assertTrue(user.is_authenticated)
        return

    def test_cant_login_with_wrong_data(self):
        data = {
            'username': 'testauser',
            'password': 'testpassword'
        }
        response = self.client.post(reverse('login'), data=data)
        self.assertEquals(response.status_code, 200)
        self.assertContains(
            response,
            'Please enter a correct username and password. Note that both fields may be case-sensitive.'
        )
        return
    pass

<|MERGE_RESOLUTION|>--- conflicted
+++ resolved
@@ -1,13 +1,7 @@
-<<<<<<< HEAD
-import tempfile
-# django imports
-from django.test import TestCase, override_settings
-=======
 # stdlib imports
 from pprint import pprint
 import tempfile
 # django imports
->>>>>>> bcc8055b
 from django.contrib.auth import get_user
 from django.core import management
 from django.test import Client
@@ -80,14 +74,6 @@
         'core_system.json'
     ]
 
-<<<<<<< HEAD
-    #def test_can_access_search_page(self):
-        #response = self.client.get(reverse('search'))
-        #self.assertRedirects(response, reverse('home'))
-        #return
-
-=======
->>>>>>> bcc8055b
     def test_haystack_contents(self):
         """Make sure we are setting up haystack correctly."""
         sqs = SearchQuerySet()
@@ -111,21 +97,13 @@
         response = self.client.get(reverse('browse'), data=query)
 
         self.assertContains(response, 'Found 1 database', html=False)
-<<<<<<< HEAD
-        self.assertContains(response, 'SQLite', html=True)
-        # self.assertContains(response, '<p class="card-text">Nice description</p>', html=True)
-=======
         self.assertContains(response, 'SQLite', html=False)
->>>>>>> bcc8055b
         return
 
     def test_search_invalid_parameters(self):
         query = {'q': 'dock'}
         response = self.client.get(reverse('browse'), data=query)
-<<<<<<< HEAD
-=======
-
->>>>>>> bcc8055b
+
         self.assertContains(response, 'No databases found', html=False)
         return
 
@@ -164,6 +142,7 @@
         response = self.client.get(reverse('search_autocomplete'))
         self.assertEquals(len(response.json()), 0)
         return
+
     pass
 
 # ==============================================
@@ -182,10 +161,7 @@
         target = "SQLite"
 
         system = System.objects.get(name=target)
-<<<<<<< HEAD
-
-=======
->>>>>>> bcc8055b
+
         orig_visits = SystemVisit.objects.filter(system=system).count()
 
         data = {"token": CounterView.build_token('system', pk=system.id)}
@@ -197,11 +173,6 @@
         # Check that we got added a SystemVisit
         new_visits = SystemVisit.objects.filter(system=system).count()
         self.assertEquals(new_visits, orig_visits+1)
-
-<<<<<<< HEAD
-        return
-
-=======
         return
 
     def test_bot_block(self):
@@ -223,8 +194,6 @@
         self.assertEquals(new_count, orig_count)
         return
 
-
->>>>>>> bcc8055b
     pass
 
 # ==============================================
@@ -416,6 +385,7 @@
         )
         self.client.logout()
         return
+
     pass
 
 # ==============================================
@@ -453,5 +423,5 @@
             'Please enter a correct username and password. Note that both fields may be case-sensitive.'
         )
         return
-    pass
-
+
+    pass