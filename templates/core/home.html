{% extends 'base.html' %}
{% load humanize %}
{% load static %}
{% load thumbnail %}

{% block title %}Home{% endblock %}

{% block content %}
<div class="container">
    <div class="row justify-content-md-center homepage-header">
        <div class="col col-md-12 col-sm-12 text-center">
            <h1 class="display-3">Database of Databases</h1>
            <p class="lead">Discover and learn about <b>{{ num_systems|intcomma }}</b> database management systems</p>
            <form id="mainsearch" action="{% url 'browse' %}" method="GET" >
                <div class="form-group mb-1">
                    <input autofocus type="text" name="q" class="form-control form-control-lg" aria-describedby="Search field" placeholder="Search" style="max-width:700px;margin:0 auto;">
                </div>
<<<<<<< HEAD
                <p class="lead mt-3">
                    <a href="{% url 'browse' %}" class="btn btn-secondary active" role="button" aria-pressed="true"><i class="fas fa-th"></i> Browse</a>
=======
                <p class="lead">
                    <a href="{% url 'browse' %}" class="btn btn-secondary active mt-2" role="button" aria-pressed="true"><i class="fas fa-th"></i> Browse</a>
>>>>>>> 6a86a847
                    &nbsp;
                    <a href="{% url 'stats' %}" class="btn btn-secondary active mt-2" role="button" aria-pressed="true"><i class="far fa-chart-bar"></i> Leaderboards</a>
                    &nbsp;
                    <a href="{% url 'browse' %}?start-min={% now "Y" %}" class="btn btn-secondary active mt-2" role="button" aria-pressed="true"><i class="fas fa-trophy"></i> New in {% now "Y" %}</a>
                </p>
            </form>
        </div>
    </div>
</div>
<div class="container">
    <div class="row homepage-list">
        <div class="col-md-4 text-center">
            <h3>Most Recent</h3>
            <table class="table table-hover">
                <tbody>
                {% for item in most_recent %}
                    {% include 'core/home-listitem.html' %}
                {% endfor %}
                </tbody>
            </table>
        </div>
        <div class="col-md-4 text-center">
            <h3>Most Viewed</h3>
            <table class="table table-hover">
                <tbody>
                {% for item in most_visits %}
                    {% include 'core/home-listitem.html' %}
                {% endfor %}
                </tbody>
            </table>
        </div>
        <div class="col-md-4 text-center">
            <h3>Most Edited</h3>
            <table class="table table-hover">
                <tbody>
                {% for item in most_versions %}
                    {% include 'core/home-listitem.html' %}
                {% endfor %}
                </tbody>
            </table>
        </div>
    </div>
</div>

{% endblock %}

{% block scripts %}
<script type="text/javascript">
    // Homepage Search Box
    $("#mainsearch").find('input[name="q"]').autoComplete({
        minChars: 3,
        source: function(term, response) {
            $.getJSON('/search/autocomplete/', { q: term }, function(data) { response(data); });
        },
        onSelect: function(e, term, item) { window.location.href = "/db/" + convertToSlug(term); }
    });
</script>
{% endblock %}<|MERGE_RESOLUTION|>--- conflicted
+++ resolved
@@ -15,13 +15,8 @@
                 <div class="form-group mb-1">
                     <input autofocus type="text" name="q" class="form-control form-control-lg" aria-describedby="Search field" placeholder="Search" style="max-width:700px;margin:0 auto;">
                 </div>
-<<<<<<< HEAD
                 <p class="lead mt-3">
-                    <a href="{% url 'browse' %}" class="btn btn-secondary active" role="button" aria-pressed="true"><i class="fas fa-th"></i> Browse</a>
-=======
-                <p class="lead">
                     <a href="{% url 'browse' %}" class="btn btn-secondary active mt-2" role="button" aria-pressed="true"><i class="fas fa-th"></i> Browse</a>
->>>>>>> 6a86a847
                     &nbsp;
                     <a href="{% url 'stats' %}" class="btn btn-secondary active mt-2" role="button" aria-pressed="true"><i class="far fa-chart-bar"></i> Leaderboards</a>
                     &nbsp;
